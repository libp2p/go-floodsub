{
  "author": "whyrusleeping",
  "bugs": {
    "url": "https://github.com/libp2p/go-floodsub"
  },
  "gx": {
    "dvcsimport": "github.com/libp2p/go-floodsub"
  },
  "gxDependencies": [
    {
      "author": "whyrusleeping",
      "hash": "QmYftoT56eEfUBTD3erR6heXuPSUhGRezSmhSU8LeczP8b",
      "name": "timecache",
      "version": "1.0.0"
    },
    {
      "author": "whyrusleeping",
<<<<<<< HEAD
      "hash": "QmZ86eLPtXkQ1Dfa992Q8NpXArUoWWh3y728JDcWvzRrvC",
      "name": "go-libp2p",
      "version": "6.0.5"
=======
      "hash": "QmQ1hwb95uSSZR8jSPJysnfHxBDQAykSXsmz5TwTzxjq2Z",
      "name": "go-libp2p-host",
      "version": "3.0.5"
    },
    {
      "author": "whyrusleeping",
      "hash": "QmVdU678uqPAfGgrrrn7zPz2yttmZTYbowF56TeNFecWzW",
      "name": "go-libp2p-blankhost",
      "version": "0.3.5"
    },
    {
      "author": "whyrusleeping",
      "hash": "QmVwU7Mgwg6qaPn9XXz93ANfq1PTxcduGRzfe41Sygg4mR",
      "name": "go-libp2p-net",
      "version": "3.0.6"
    },
    {
      "hash": "QmRREK2CAZ5Re2Bd9zZFG6FeYDppUWt5cMgsoUEp3ktgSr",
      "name": "go-log",
      "version": "1.5.5"
    },
    {
      "author": "multiformats",
      "hash": "QmYmsdtJ3HsodkePE3eU3TsCaP2YvPZJ4LoXnNkDE5Tpt7",
      "name": "go-multiaddr",
      "version": "1.3.0"
    },
    {
      "author": "whyrusleeping",
      "hash": "QmcZSzKEM5yDfpZbeEEZaVmaZ1zXm6JWTbrQZSB8hCVPzk",
      "name": "go-libp2p-peer",
      "version": "2.3.6"
    },
    {
      "author": "whyrusleeping",
      "hash": "QmZNkThpqfVXs9GNbexPrfBbXSLNYeKrE7jwFM2oqHbyqN",
      "name": "go-libp2p-protocol",
      "version": "1.0.0"
    },
    {
      "author": "whyrusleeping",
      "hash": "QmdjC8HtKZpEufBL1u7WxvQn78Lqq2Wk31NJS8WvFX3crB",
      "name": "go-libp2p-swarm",
      "version": "3.0.7"
    },
    {
      "author": "whyrusleeping",
      "hash": "QmdxUuburamoF6zF9qjeQC4WYcWGbWuRmdLacMEsW8ioD8",
      "name": "gogo-protobuf",
      "version": "0.0.0"
>>>>>>> b96cf6df
    }
  ],
  "gxVersion": "0.9.0",
  "language": "go",
  "license": "",
  "name": "go-libp2p-floodsub",
  "releaseCmd": "git commit -a -m \"gx publish $VERSION\"",
<<<<<<< HEAD
  "version": "100.9.20"
}
=======
  "version": "0.9.24"
}
>>>>>>> b96cf6df
<|MERGE_RESOLUTION|>--- conflicted
+++ resolved
@@ -15,62 +15,9 @@
     },
     {
       "author": "whyrusleeping",
-<<<<<<< HEAD
       "hash": "QmZ86eLPtXkQ1Dfa992Q8NpXArUoWWh3y728JDcWvzRrvC",
       "name": "go-libp2p",
       "version": "6.0.5"
-=======
-      "hash": "QmQ1hwb95uSSZR8jSPJysnfHxBDQAykSXsmz5TwTzxjq2Z",
-      "name": "go-libp2p-host",
-      "version": "3.0.5"
-    },
-    {
-      "author": "whyrusleeping",
-      "hash": "QmVdU678uqPAfGgrrrn7zPz2yttmZTYbowF56TeNFecWzW",
-      "name": "go-libp2p-blankhost",
-      "version": "0.3.5"
-    },
-    {
-      "author": "whyrusleeping",
-      "hash": "QmVwU7Mgwg6qaPn9XXz93ANfq1PTxcduGRzfe41Sygg4mR",
-      "name": "go-libp2p-net",
-      "version": "3.0.6"
-    },
-    {
-      "hash": "QmRREK2CAZ5Re2Bd9zZFG6FeYDppUWt5cMgsoUEp3ktgSr",
-      "name": "go-log",
-      "version": "1.5.5"
-    },
-    {
-      "author": "multiformats",
-      "hash": "QmYmsdtJ3HsodkePE3eU3TsCaP2YvPZJ4LoXnNkDE5Tpt7",
-      "name": "go-multiaddr",
-      "version": "1.3.0"
-    },
-    {
-      "author": "whyrusleeping",
-      "hash": "QmcZSzKEM5yDfpZbeEEZaVmaZ1zXm6JWTbrQZSB8hCVPzk",
-      "name": "go-libp2p-peer",
-      "version": "2.3.6"
-    },
-    {
-      "author": "whyrusleeping",
-      "hash": "QmZNkThpqfVXs9GNbexPrfBbXSLNYeKrE7jwFM2oqHbyqN",
-      "name": "go-libp2p-protocol",
-      "version": "1.0.0"
-    },
-    {
-      "author": "whyrusleeping",
-      "hash": "QmdjC8HtKZpEufBL1u7WxvQn78Lqq2Wk31NJS8WvFX3crB",
-      "name": "go-libp2p-swarm",
-      "version": "3.0.7"
-    },
-    {
-      "author": "whyrusleeping",
-      "hash": "QmdxUuburamoF6zF9qjeQC4WYcWGbWuRmdLacMEsW8ioD8",
-      "name": "gogo-protobuf",
-      "version": "0.0.0"
->>>>>>> b96cf6df
     }
   ],
   "gxVersion": "0.9.0",
@@ -78,10 +25,5 @@
   "license": "",
   "name": "go-libp2p-floodsub",
   "releaseCmd": "git commit -a -m \"gx publish $VERSION\"",
-<<<<<<< HEAD
   "version": "100.9.20"
-}
-=======
-  "version": "0.9.24"
-}
->>>>>>> b96cf6df
+}