package pubsub

import (
	"math/rand"
	"sync"
	"time"

	"github.com/libp2p/go-libp2p-core/peer"
	"github.com/libp2p/go-libp2p-core/protocol"
)

// gossipTracer is an internal tracer that tracks IWANT requests in order to penalize
// peers who don't follow up on IWANT requests after an IHAVE advertisement.
// The tracking of promises is probabilistic to avoid using too much memory.
type gossipTracer struct {
	sync.Mutex
<<<<<<< HEAD
	msgID        MsgIdFunction
	followUpTime time.Duration
	promises     map[string]map[peer.ID]time.Time
=======

	msgID MsgIdFunction

	// promises for messages by message ID; for each message tracked, we track the promise
	// expiration time for each peer.
	promises map[string]map[peer.ID]time.Time
	// promises for each peer; for each peer, we track the promised message IDs.
	// this index allows us to quickly void promises when a peer is throttled.
	peerPromises map[peer.ID]map[string]struct{}
>>>>>>> 08c17398
}

func newGossipTracer() *gossipTracer {
	return &gossipTracer{
		msgID:        DefaultMsgIdFn,
		promises:     make(map[string]map[peer.ID]time.Time),
		peerPromises: make(map[peer.ID]map[string]struct{}),
	}
}

func (gt *gossipTracer) Start(gs *GossipSubRouter) {
	if gt == nil {
		return
	}

	gt.msgID = gs.p.msgID
	gt.followUpTime = gs.params.IWantFollowupTime
}

// track a promise to deliver a message from a list of msgIDs we are requesting
func (gt *gossipTracer) AddPromise(p peer.ID, msgIDs []string) {
	if gt == nil {
		return
	}

	idx := rand.Intn(len(msgIDs))
	mid := msgIDs[idx]

	gt.Lock()
	defer gt.Unlock()

	promises, ok := gt.promises[mid]
	if !ok {
		promises = make(map[peer.ID]time.Time)
		gt.promises[mid] = promises
	}

	_, ok = promises[p]
	if !ok {
<<<<<<< HEAD
		peers[p] = time.Now().Add(gt.followUpTime)
=======
		promises[p] = time.Now().Add(GossipSubIWantFollowupTime)
		peerPromises, ok := gt.peerPromises[p]
		if !ok {
			peerPromises = make(map[string]struct{})
			gt.peerPromises[p] = peerPromises
		}
		peerPromises[mid] = struct{}{}
>>>>>>> 08c17398
	}
}

// returns the number of broken promises for each peer who didn't follow up
// on an IWANT request.
func (gt *gossipTracer) GetBrokenPromises() map[peer.ID]int {
	if gt == nil {
		return nil
	}

	gt.Lock()
	defer gt.Unlock()

	var res map[peer.ID]int
	now := time.Now()

	// find broken promises from peers
	for mid, promises := range gt.promises {
		for p, expire := range promises {
			if expire.Before(now) {
				if res == nil {
					res = make(map[peer.ID]int)
				}
				res[p]++

				delete(promises, p)

				peerPromises := gt.peerPromises[p]
				delete(peerPromises, mid)
				if len(peerPromises) == 0 {
					delete(gt.peerPromises, p)
				}
			}
		}

		if len(promises) == 0 {
			delete(gt.promises, mid)
		}
	}

	return res
}

var _ internalTracer = (*gossipTracer)(nil)

func (gt *gossipTracer) fulfillPromise(msg *Message) {
	mid := gt.msgID(msg.Message)

	gt.Lock()
	defer gt.Unlock()

	delete(gt.promises, mid)
}

func (gt *gossipTracer) DeliverMessage(msg *Message) {
	// someone delivered a message, fulfill promises for it
	gt.fulfillPromise(msg)
}

func (gt *gossipTracer) RejectMessage(msg *Message, reason string) {
	// A message got rejected, so we can fulfill promises and let the score penalty apply
	// from invalid message delivery.
	// We do take exception and apply promise penalty regardless in the following cases, where
	// the peer delivered an obviously invalid message.
	switch reason {
	case rejectMissingSignature:
		return
	case rejectInvalidSignature:
		return
	}

	gt.fulfillPromise(msg)
}

func (gt *gossipTracer) ValidateMessage(msg *Message) {
	// we consider the promise fulfilled as soon as the message begins validation
	// if it was a case of signature issue it would have been rejected immediately
	// without triggering the Validate trace
	gt.fulfillPromise(msg)
}

func (gt *gossipTracer) AddPeer(p peer.ID, proto protocol.ID) {}
func (gt *gossipTracer) RemovePeer(p peer.ID)                 {}
func (gt *gossipTracer) Join(topic string)                    {}
func (gt *gossipTracer) Leave(topic string)                   {}
func (gt *gossipTracer) Graft(p peer.ID, topic string)        {}
func (gt *gossipTracer) Prune(p peer.ID, topic string)        {}
func (gt *gossipTracer) DuplicateMessage(msg *Message)        {}

func (gt *gossipTracer) ThrottlePeer(p peer.ID) {
	gt.Lock()
	defer gt.Unlock()

	peerPromises, ok := gt.peerPromises[p]
	if !ok {
		return
	}

	for mid := range peerPromises {
		promises := gt.promises[mid]
		delete(promises, p)
		if len(promises) == 0 {
			delete(gt.promises, mid)
		}
	}

	delete(gt.peerPromises, p)
}<|MERGE_RESOLUTION|>--- conflicted
+++ resolved
@@ -14,13 +14,10 @@
 // The tracking of promises is probabilistic to avoid using too much memory.
 type gossipTracer struct {
 	sync.Mutex
-<<<<<<< HEAD
-	msgID        MsgIdFunction
-	followUpTime time.Duration
-	promises     map[string]map[peer.ID]time.Time
-=======
 
 	msgID MsgIdFunction
+
+	followUpTime time.Duration
 
 	// promises for messages by message ID; for each message tracked, we track the promise
 	// expiration time for each peer.
@@ -28,7 +25,6 @@
 	// promises for each peer; for each peer, we track the promised message IDs.
 	// this index allows us to quickly void promises when a peer is throttled.
 	peerPromises map[peer.ID]map[string]struct{}
->>>>>>> 08c17398
 }
 
 func newGossipTracer() *gossipTracer {
@@ -68,17 +64,13 @@
 
 	_, ok = promises[p]
 	if !ok {
-<<<<<<< HEAD
-		peers[p] = time.Now().Add(gt.followUpTime)
-=======
-		promises[p] = time.Now().Add(GossipSubIWantFollowupTime)
+		promises[p] = time.Now().Add(gt.followUpTime)
 		peerPromises, ok := gt.peerPromises[p]
 		if !ok {
 			peerPromises = make(map[string]struct{})
 			gt.peerPromises[p] = peerPromises
 		}
 		peerPromises[mid] = struct{}{}
->>>>>>> 08c17398
 	}
 }
 
