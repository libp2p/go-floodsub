--- conflicted
+++ resolved
@@ -198,7 +198,6 @@
 func NewGossipSub(ctx context.Context, h host.Host, opts ...Option) (*PubSub, error) {
 	params := DefaultGossipSubParams()
 	rt := &GossipSubRouter{
-<<<<<<< HEAD
 		peers:     make(map[peer.ID]protocol.ID),
 		mesh:      make(map[string]map[peer.ID]struct{}),
 		fanout:    make(map[string]map[peer.ID]struct{}),
@@ -211,38 +210,8 @@
 		outbound:  make(map[peer.ID]bool),
 		connect:   make(chan connectInfo, params.MaxPendingConnections),
 		mcache:    NewMessageCache(params.HistoryGossip, params.HistoryLength),
-=======
-		peers:    make(map[peer.ID]protocol.ID),
-		mesh:     make(map[string]map[peer.ID]struct{}),
-		fanout:   make(map[string]map[peer.ID]struct{}),
-		lastpub:  make(map[string]int64),
-		gossip:   make(map[peer.ID][]*pb.ControlIHave),
-		control:  make(map[peer.ID]*pb.ControlMessage),
-		backoff:  make(map[string]map[peer.ID]time.Time),
-		peerhave: make(map[peer.ID]int),
-		iasked:   make(map[peer.ID]int),
-		outbound: make(map[peer.ID]bool),
-		connect:  make(chan connectInfo, GossipSubMaxPendingConnections),
-		mcache:   NewMessageCache(GossipSubHistoryGossip, GossipSubHistoryLength),
-
 		protos:  GossipSubDefaultProtocols,
 		feature: GossipSubDefaultFeatures,
-
-		// these are configured per router to allow variation in tests
-		D:      GossipSubD,
-		Dlo:    GossipSubDlo,
-		Dhi:    GossipSubDhi,
-		Dscore: GossipSubDscore,
-		Dout:   GossipSubDout,
-		Dlazy:  GossipSubDlazy,
-
-		// these must be pulled in to resolve races in tests... sigh.
-		directConnectTicks:      GossipSubDirectConnectTicks,
-		opportunisticGraftTicks: GossipSubOpportunisticGraftTicks,
-
-		fanoutTTL: GossipSubFanoutTTL,
-
->>>>>>> cbb7bfc1
 		tagTracer: newTagTracer(h.ConnManager()),
 		params:    params,
 	}
